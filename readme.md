--- conflicted
+++ resolved
@@ -5,7 +5,6 @@
 2. Activate it cuh. Note the code below is for windows, not sure about mac:
 `venv/Scripts/Activate.ps1`
 
-<<<<<<< HEAD
 3. Install the requirements
 `pip install -r requirements.txt`
 Note that you only do this if you're using cpu to run this. If not you need to run:
@@ -15,9 +14,4 @@
 4. Avoid using Jupyter files when training on GPU
 - You can use the sbatchTemplatePython file to submit to the job scheduler on the SCIS GPU cluster. 
 - Just ssh into your account on campus, git clone this repo
-- modify the template python file then submit it.
-=======
-4. Install the requirements
-`pip install requirements.txt`
-Note that the requirements already include pytorch and the transformers library from hugging face
->>>>>>> 3616310f
+- modify the template python file then submit it.